--- conflicted
+++ resolved
@@ -3,14 +3,10 @@
 from geopyspark.geotrellis.layer import TiledRasterLayer
 
 
-<<<<<<< HEAD
 __all__ = ['rasterize']
 
 
-def rasterize(pysc, geoms, crs, zoom, fill_value, cell_type=CellType.FLOAT64, options=None, numPartitions=None):
-=======
 def rasterize(pysc, geoms, crs, zoom, fill_value, cell_type=CellType.FLOAT64, options=None, num_partitions=None):
->>>>>>> 028f65f6
     """Rasterizes a Shapely geometries.
 
     Args:
