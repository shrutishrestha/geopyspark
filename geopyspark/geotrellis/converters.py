# pylint: skip-file
from py4j.java_gateway import JavaClass
from py4j.protocol import register_input_converter

<<<<<<< HEAD
from geopyspark.geotrellis import RasterizerOptions, GlobalLayout, LocalLayout
from geopyspark.geotrellis.constants import ResampleMethod
=======
from geopyspark.geotrellis import RasterizerOptions, GlobalLayout, LocalLayout, CellType
>>>>>>> 26f0fc64

class CellTypeConverter(object):
    def can_convert(self, obj):
        return isinstance(obj, CellType)

    def convert(self, obj, gateway_client):
        JavaCellType = JavaClass("geotrellis.raster.CellType", gateway_client)
        return JavaCellType.fromName(obj.value)

class RasterizerOptionsConverter(object):
    def can_convert(self, object):
        return isinstance(object, RasterizerOptions)

    def convert(self, object, gateway_client):
        JavaRasterizerOptions = JavaClass("geotrellis.raster.rasterize.Rasterizer$Options$", gateway_client)
        if (object.sampleType == 'PixelIsPoint'):
            sample = JavaClass("geotrellis.raster.PixelIsPoint$", gateway_client)
        elif (object.sampleType == 'PixelIsArea'):
            sample = JavaClass("geotrellis.raster.PixelIsArea$", gateway_client)
        else:
            raise TypeError("Could not convert {} to geotrellis.raster.PixelSampleType".format(object.sampleType))

        sample_instance = sample.__getattr__("MODULE$")
        return JavaRasterizerOptions().apply(object.includePartial, sample_instance)


class LayoutTypeConverter(object):
    def can_convert(self, object):
        return isinstance(object, GlobalLayout) or isinstance(object, LocalLayout)

    def convert(self, obj, gateway_client):
        if isinstance(obj, GlobalLayout):
            return gateway_client.jvm.geopyspark.geotrellis.GlobalLayout(obj.tile_size, obj.zoom, obj.threshold)
        elif isinstance(obj, LocalLayout):
            return gateway_client.jvm.geopyspark.geotrellis.LocalLayout(obj.tile_size)
        else:
            raise TypeError("Could not convert {} to geotrellis.raster.LayoutType".format(obj.sampleType))


<<<<<<< HEAD
class ResampleMethodConverter(object):
    def can_convert(self, object):
        return isinstance(object, ResampleMethod)

    def convert(self, obj, gateway_client):
        name = obj.value

        if name == 'NearestNeighbor':
            sample = JavaClass("geotrellis.raster.resample.NearestNeighbor$", gateway_client)
        elif name == 'Bilinear':
            sample = JavaClass("geotrellis.raster.resample.Bilinear$", gateway_client)
        elif name == 'CubicConvolution':
            sample = JavaClass("geotrellis.raster.resample.CubicConvolution$", gateway_client)
        elif name == 'CubicSpline':
            sample = JavaClass("geotrellis.raster.resample.CubicSpline$", gateway_client)
        elif name == 'Lanczos':
            sample = JavaClass("geotrellis.raster.resample.Lanczos$", gateway_client)
        elif name == 'Average':
            sample = JavaClass("geotrellis.raster.resample.Average$", gateway_client)
        elif name == 'Mode':
            sample = JavaClass("geotrellis.raster.resample.Mode$", gateway_client)
        elif name == 'Median':
            sample = JavaClass("geotrellis.raster.resample.Median$", gateway_client)
        elif name == 'Max':
            sample = JavaClass("geotrellis.raster.resample.Max$", gateway_client)
        elif name == 'Min':
            sample = JavaClass("geotrellis.raster.resample.Min$", gateway_client)
        else:
            raise TypeError(name, "Could not be converted to a GeoTrellis ResampleMethod.")

        return sample.__getattr__("MODULE$")


=======
register_input_converter(CellTypeConverter(), prepend=True)
>>>>>>> 26f0fc64
register_input_converter(RasterizerOptionsConverter(), prepend=True)
register_input_converter(LayoutTypeConverter(), prepend=True)
register_input_converter(ResampleMethodConverter(), prepend=True)<|MERGE_RESOLUTION|>--- conflicted
+++ resolved
@@ -2,12 +2,9 @@
 from py4j.java_gateway import JavaClass
 from py4j.protocol import register_input_converter
 
-<<<<<<< HEAD
-from geopyspark.geotrellis import RasterizerOptions, GlobalLayout, LocalLayout
+from geopyspark.geotrellis import RasterizerOptions, GlobalLayout, LocalLayout, CellType
 from geopyspark.geotrellis.constants import ResampleMethod
-=======
-from geopyspark.geotrellis import RasterizerOptions, GlobalLayout, LocalLayout, CellType
->>>>>>> 26f0fc64
+
 
 class CellTypeConverter(object):
     def can_convert(self, obj):
@@ -17,6 +14,7 @@
         JavaCellType = JavaClass("geotrellis.raster.CellType", gateway_client)
         return JavaCellType.fromName(obj.value)
 
+      
 class RasterizerOptionsConverter(object):
     def can_convert(self, object):
         return isinstance(object, RasterizerOptions)
@@ -47,7 +45,6 @@
             raise TypeError("Could not convert {} to geotrellis.raster.LayoutType".format(obj.sampleType))
 
 
-<<<<<<< HEAD
 class ResampleMethodConverter(object):
     def can_convert(self, object):
         return isinstance(object, ResampleMethod)
@@ -81,9 +78,7 @@
         return sample.__getattr__("MODULE$")
 
 
-=======
 register_input_converter(CellTypeConverter(), prepend=True)
->>>>>>> 26f0fc64
 register_input_converter(RasterizerOptionsConverter(), prepend=True)
 register_input_converter(LayoutTypeConverter(), prepend=True)
 register_input_converter(ResampleMethodConverter(), prepend=True)