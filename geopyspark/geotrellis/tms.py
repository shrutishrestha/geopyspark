--- conflicted
+++ resolved
@@ -1,4 +1,3 @@
-import copy
 import io
 
 from geopyspark import get_spark_context, _ensure_callback_gateway_initialized
@@ -121,12 +120,6 @@
         self.pysc = get_spark_context()
         self.server = server
         self.handshake = ''
-<<<<<<< HEAD
-        csp = copy.copy(self.pysc._gateway.callback_server_parameters)
-        csp.port = 0
-        self.pysc._gateway.start_callback_server(callback_server_parameters=csp)
-=======
->>>>>>> 26ca3a77
 
     def set_handshake(self, handshake):
         self.server.set_handshake(handshake)
